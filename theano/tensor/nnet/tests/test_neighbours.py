from __future__ import absolute_import, print_function, division
import numpy as np
import unittest

import theano
from theano import shared, function
import theano.tensor as T
from theano.tensor.nnet.neighbours import images2neibs, neibs2images, Images2Neibs

from theano.tests import unittest_tools

mode_without_gpu = theano.compile.mode.get_default_mode().excluding('gpu')


class T_Images2Neibs(unittest_tools.InferShapeTester):
    mode = mode_without_gpu
    op = Images2Neibs
    dtypes = ['int64', 'float32', 'float64']

    def test_neibs(self):
        for shape, pshape in [((10, 7, 18, 18), (2, 2)),
                              ((10, 7, 6, 18), (3, 2)),
                              ((5, 7, 66, 66), (33, 33)),
                              ((5, 7, 68, 66), (34, 33))]:
            for border in ['valid', 'ignore_borders']:
                for dtype in self.dtypes:
                    images = shared(
                        np.arange(np.prod(shape), dtype=dtype).reshape(shape))
                    neib_shape = T.as_tensor_variable(pshape)

                    f = function([],
                                 images2neibs(images, neib_shape, mode=border),
                                 mode=self.mode)

                    # print images.get_value(borrow=True)
                    neibs = f()
                    # print neibs
                    g = function([],
                                 neibs2images(neibs, neib_shape, images.shape),
                                 mode=self.mode)
                    assert any([isinstance(node.op, self.op)
                                for node in f.maker.fgraph.toposort()])

                    # print g()
                    assert np.allclose(images.get_value(borrow=True), g())

    def test_neibs_manual(self):
        shape = (2, 3, 4, 4)
        for dtype in self.dtypes:
            images = shared(
                np.arange(np.prod(shape), dtype=dtype).reshape(shape))
            neib_shape = T.as_tensor_variable((2, 2))

            for border in ['valid', 'ignore_borders']:
                f = function([], images2neibs(images, neib_shape, mode=border),
                             mode=self.mode)
                assert any([isinstance(node.op, self.op)
                            for node in f.maker.fgraph.toposort()])

                # print images.get_value(borrow=True)
                neibs = f()
                # print neibs
                assert np.allclose(neibs, [
                    [0, 1, 4, 5],
                    [2, 3, 6, 7],
                    [8, 9, 12, 13],
                    [10, 11, 14, 15],
                    [16, 17, 20, 21],
                    [18, 19, 22, 23],
                    [24, 25, 28, 29],
                    [26, 27, 30, 31],
                    [32, 33, 36, 37],
                    [34, 35, 38, 39],
                    [40, 41, 44, 45],
                    [42, 43, 46, 47],
                    [48, 49, 52, 53],
                    [50, 51, 54, 55],
                    [56, 57, 60, 61],
                    [58, 59, 62, 63],
                    [64, 65, 68, 69],
                    [66, 67, 70, 71],
                    [72, 73, 76, 77],
                    [74, 75, 78, 79],
                    [80, 81, 84, 85],
                    [82, 83, 86, 87],
                    [88, 89, 92, 93],
                    [90, 91, 94, 95]])
                g = function([], neibs2images(neibs, neib_shape, images.shape),
                             mode=self.mode)

                assert np.allclose(images.get_value(borrow=True), g())

    def test_neibs_manual_step(self):
        shape = (2, 3, 5, 5)
        for dtype in self.dtypes:
            images = shared(np.asarray(np.arange(np.prod(
                shape)).reshape(shape), dtype=dtype))
            neib_shape = T.as_tensor_variable((3, 3))
            neib_step = T.as_tensor_variable((2, 2))
            for border in ['valid', 'ignore_borders']:
                f = function([],
                             images2neibs(images, neib_shape, neib_step,
                                          mode=border),
                             mode=self.mode)

                neibs = f()
                assert self.op in [type(node.op)
                                   for node in f.maker.fgraph.toposort()]

                assert np.allclose(neibs, [
                    [0, 1, 2, 5, 6, 7, 10, 11, 12],
                    [2, 3, 4, 7, 8, 9, 12, 13, 14],
                    [10, 11, 12, 15, 16, 17, 20, 21, 22],
                    [12, 13, 14, 17, 18, 19, 22, 23, 24],
                    [25, 26, 27, 30, 31, 32, 35, 36, 37],
                    [27, 28, 29, 32, 33, 34, 37, 38, 39],
                    [35, 36, 37, 40, 41, 42, 45, 46, 47],
                    [37, 38, 39, 42, 43, 44, 47, 48, 49],
                    [50, 51, 52, 55, 56, 57, 60, 61, 62],
                    [52, 53, 54, 57, 58, 59, 62, 63, 64],
                    [60, 61, 62, 65, 66, 67, 70, 71, 72],
                    [62, 63, 64, 67, 68, 69, 72, 73, 74],
                    [75, 76, 77, 80, 81, 82, 85, 86, 87],
                    [77, 78, 79, 82, 83, 84, 87, 88, 89],
                    [85, 86, 87, 90, 91, 92, 95, 96, 97],
                    [87, 88, 89, 92, 93, 94, 97, 98, 99],
                    [100, 101, 102, 105, 106, 107, 110, 111, 112],
                    [102, 103, 104, 107, 108, 109, 112, 113, 114],
                    [110, 111, 112, 115, 116, 117, 120, 121, 122],
                    [112, 113, 114, 117, 118, 119, 122, 123, 124],
                    [125, 126, 127, 130, 131, 132, 135, 136, 137],
                    [127, 128, 129, 132, 133, 134, 137, 138, 139],
                    [135, 136, 137, 140, 141, 142, 145, 146, 147],
                    [137, 138, 139, 142, 143, 144, 147, 148, 149]])

                # neibs2images do not seam to support step != neib_shape
                # g = function([], neibs2images(neibs, neib_shape, images.shape),
                #             mode=self.mode)

                # print g()
                # assert numpy.allclose(images.get_value(borrow=True), g())

    def test_neibs_bad_shape(self):
        shape = (2, 3, 10, 10)
        for dtype in self.dtypes:
            images = shared(np.arange(
                np.prod(shape), dtype=dtype).reshape(shape))

            for neib_shape in [(3, 2), (2, 3)]:
                neib_shape = T.as_tensor_variable(neib_shape)
                f = function([], images2neibs(images, neib_shape),
                             mode=self.mode)
                self.assertRaises(TypeError, f)

                # Test that ignore border work in that case.
                f = function([],
                             images2neibs(images, neib_shape,
                                          mode='ignore_borders'),
                             mode=self.mode)
                assert self.op in [type(node.op)
                                   for node in f.maker.fgraph.toposort()]
                f()

    def test_neibs_wrap_centered_step_manual(self):

        expected1 = [[24, 20, 21, 4, 0, 1, 9, 5, 6],
                     [21, 22, 23, 1, 2, 3, 6, 7, 8],
                     [23, 24, 20, 3, 4, 0, 8, 9, 5],
                     [9, 5, 6, 14, 10, 11, 19, 15, 16],
                     [6, 7, 8, 11, 12, 13, 16, 17, 18],
                     [8, 9, 5, 13, 14, 10, 18, 19, 15],
                     [19, 15, 16, 24, 20, 21, 4, 0, 1],
                     [16, 17, 18, 21, 22, 23, 1, 2, 3],
                     [18, 19, 15, 23, 24, 20, 3, 4, 0]]
        expected2 = [[24, 20, 21, 4, 0, 1, 9, 5, 6],
                     [22, 23, 24, 2, 3, 4, 7, 8, 9],
                     [14, 10, 11, 19, 15, 16, 24, 20, 21],
                     [12, 13, 14, 17, 18, 19, 22, 23, 24]]
        expected3 = [[19, 15, 16, 24, 20, 21, 4, 0, 1, 9, 5, 6, 14, 10, 11],
                     [17, 18, 19, 22, 23, 24, 2, 3, 4, 7, 8, 9, 12, 13, 14],
                     [9, 5, 6, 14, 10, 11, 19, 15, 16, 24, 20, 21, 4, 0, 1],
                     [7, 8, 9, 12, 13, 14, 17, 18, 19, 22, 23, 24, 2, 3, 4]]
        expected4 = [[23, 24, 20, 21, 22, 3, 4, 0, 1, 2, 8, 9, 5, 6, 7],
                     [21, 22, 23, 24, 20, 1, 2, 3, 4, 0, 6, 7, 8, 9, 5],
                     [13, 14, 10, 11, 12, 18, 19, 15, 16, 17, 23, 24, 20, 21, 22],
                     [11, 12, 13, 14, 10, 16, 17, 18, 19, 15, 21, 22, 23, 24, 20]]
        expected5 = [[24, 20, 21, 4, 0, 1, 9, 5, 6],
                     [22, 23, 24, 2, 3, 4, 7, 8, 9],
                     [9, 5, 6, 14, 10, 11, 19, 15, 16],
                     [7, 8, 9, 12, 13, 14, 17, 18, 19],
                     [19, 15, 16, 24, 20, 21, 4, 0, 1],
                     [17, 18, 19, 22, 23, 24, 2, 3, 4]]
        expected6 = [[24, 20, 21, 4, 0, 1, 9, 5, 6],
                     [21, 22, 23, 1, 2, 3, 6, 7, 8],
                     [23, 24, 20, 3, 4, 0, 8, 9, 5],
                     [14, 10, 11, 19, 15, 16, 24, 20, 21],
                     [11, 12, 13, 16, 17, 18, 21, 22, 23],
                     [13, 14, 10, 18, 19, 15, 23, 24, 20]]

        # TODO test discontinous image

        for shp_idx, (shape, neib_shape, neib_step, expected) in enumerate([
            [(7, 8, 5, 5), (3, 3), (2, 2), expected1],
            [(7, 8, 5, 5), (3, 3), (3, 3), expected2],
            [(7, 8, 5, 5), (5, 3), (3, 3), expected3],
            [(7, 8, 5, 5), (3, 5), (3, 3), expected4],
            [(80, 90, 5, 5), (3, 3), (2, 3), expected5],
            [(1025, 9, 5, 5), (3, 3), (3, 2), expected6],
            [(1, 1, 5, 1035), (3, 3), (3, 3), None],
            [(1, 1, 1045, 5), (3, 3), (3, 3), None], ]
        ):

            for dtype in self.dtypes:

                images = shared(np.asarray(np.arange(np.prod(
                    shape)).reshape(shape), dtype=dtype))
                neib_shape = T.as_tensor_variable(neib_shape)
                neib_step = T.as_tensor_variable(neib_step)
                expected = np.asarray(expected)

                f = function([], images2neibs(images, neib_shape, neib_step,
                                              mode="wrap_centered"),
                             mode=self.mode)
                neibs = f()

                if expected.size > 1:
                    for i in range(shape[0] * shape[1]):
                        assert np.allclose(
                            neibs[i * expected.shape[0]:(i + 1) * expected.shape[0], :],
                            expected + 25 * i), "wrap_centered"

                assert self.op in [type(node.op)
                                   for node in f.maker.fgraph.toposort()]

                # g = function([], neibs2images(neibs, neib_shape, images.shape), mode=self.mode)
                # TODO: why this is commented?
                # assert numpy.allclose(images.get_value(borrow=True), g())

    def test_neibs_half_step_by_valid(self):
        for shp_idx, (shape, neib_step) in enumerate([
            [(7, 8, 5, 5), (1, 1)],
            [(7, 8, 5, 5), (2, 2)],
            [(7, 8, 5, 5), (4, 4)],
            [(7, 8, 5, 5), (1, 4)],
            [(7, 8, 5, 5), (4, 1)],
            [(80, 90, 5, 5), (1, 2)],
            [(1025, 9, 5, 5), (2, 1)],
            [(1, 1, 5, 1037), (2, 4)],
            [(1, 1, 1045, 5), (4, 2)]]
        ):
            for neib_shape in [(3, 3), (3, 5), (5, 3)]:
                for dtype in self.dtypes:
                    x = theano.shared(np.random.randn(*shape).astype(dtype))
                    extra = (neib_shape[0] // 2, neib_shape[1] // 2)
                    padded_shape = (x.shape[0], x.shape[1], x.shape[2] + 2 * extra[0], x.shape[3] + 2 * extra[1])
                    padded_x = T.zeros(padded_shape)
                    padded_x = T.set_subtensor(padded_x[:, :, extra[0]:-extra[0], extra[1]:-extra[1]], x)
                    x_using_valid = images2neibs(padded_x, neib_shape, neib_step, mode="valid")
                    x_using_half = images2neibs(x, neib_shape, neib_step, mode="half")
                    close = T.allclose(x_using_valid, x_using_half)
                    f = theano.function([], close, mode=self.mode)
                    assert f()

<<<<<<< HEAD
=======
    def test_neibs_full_step_by_valid(self):
        for shp_idx, (shape, neib_step) in enumerate([
            [(7, 8, 11, 11), (1, 1)],
            [(7, 8, 11, 11), (2, 2)],
            [(7, 8, 11, 11), (3, 3)],
            [(7, 8, 11, 11), (1, 3)],
            [(7, 8, 11, 11), (3, 1)],
            [(80, 90, 11, 11), (1, 2)],
            [(1025, 9, 11, 11), (2, 1)],
            [(1, 1, 11, 1037), (2, 3)],
            [(1, 1, 1043, 11), (3, 2)]]
        ):
            for neib_shape in [(3, 3), (3, 9), (9, 3)]:
                for dtype in self.dtypes:
                    x = theano.shared(np.random.randn(*shape).astype(dtype))
                    extra = (neib_shape[0] - 1, neib_shape[1] - 1)
                    padded_shape = (x.shape[0], x.shape[1], x.shape[2] + 2 * extra[0], x.shape[3] + 2 * extra[1])
                    padded_x = T.zeros(padded_shape)
                    padded_x = T.set_subtensor(padded_x[:, :, extra[0]:-extra[0], extra[1]:-extra[1]], x)
                    x_using_valid = images2neibs(padded_x, neib_shape, neib_step, mode="valid")
                    x_using_full = images2neibs(x, neib_shape, neib_step, mode="full")
                    close = T.allclose(x_using_valid, x_using_full)
                    f = theano.function([], close, mode=self.mode)
                    assert f()

>>>>>>> 85501a81
    def test_neibs_bad_shape_wrap_centered(self):
        shape = (2, 3, 10, 10)

        for dtype in self.dtypes:
            images = shared(np.arange(
                np.prod(shape), dtype=dtype
            ).reshape(shape))

            for neib_shape in [(3, 2), (2, 3)]:
                neib_shape = T.as_tensor_variable(neib_shape)

                f = function([], images2neibs(images, neib_shape,
                                              mode="wrap_centered"),
                             mode=self.mode)
                self.assertRaises(TypeError, f)

            for shape in [(2, 3, 2, 3), (2, 3, 3, 2)]:
                images = shared(np.arange(np.prod(shape)).reshape(shape))
                neib_shape = T.as_tensor_variable((3, 3))
                f = function([], images2neibs(images, neib_shape,
                                              mode="wrap_centered"),
                             mode=self.mode)
                self.assertRaises(TypeError, f)

            # Test a valid shapes
            shape = (2, 3, 3, 3)
            images = shared(np.arange(np.prod(shape)).reshape(shape))
            neib_shape = T.as_tensor_variable((3, 3))

            f = function([],
                         images2neibs(images, neib_shape, mode="wrap_centered"),
                         mode=self.mode)
            f()

    def test_grad_wrap_centered(self):
        # It is not implemented for now. So test that we raise an error.
        shape = (2, 3, 6, 6)
        images_val = np.random.rand(*shape).astype('float32')

        def fn(images):
            return images2neibs(images, (3, 3), mode='wrap_centered')

        self.assertRaises(TypeError, unittest_tools.verify_grad,
                          fn, [images_val], mode=self.mode)

    def test_grad_half(self):
        # It is not implemented for now. So test that we raise an error.
        shape = (2, 3, 6, 6)
        images_val = np.random.rand(*shape).astype('float32')

        def fn(images):
            return images2neibs(images, (3, 3), mode='half')

        self.assertRaises(TypeError, unittest_tools.verify_grad,
                          fn, [images_val], mode=self.mode)

<<<<<<< HEAD
=======
    def test_grad_full(self):
        # It is not implemented for now. So test that we raise an error.
        shape = (2, 3, 6, 6)
        images_val = np.random.rand(*shape).astype('float32')

        def fn(images):
            return images2neibs(images, (3, 3), mode='full')

        self.assertRaises(TypeError, unittest_tools.verify_grad,
                          fn, [images_val], mode=self.mode)

>>>>>>> 85501a81
    def test_grad_valid(self):
        shape = (2, 3, 6, 6)
        images_val = np.random.rand(*shape).astype('float32')

        def fn(images):
            return images2neibs(images, (2, 2))

        unittest_tools.verify_grad(fn, [images_val], mode=self.mode,
                                   eps=0.1)

        def fn(images):
            return images2neibs(images, (3, 2), (1, 2))

        unittest_tools.verify_grad(fn, [images_val], mode=self.mode,
                                   eps=0.1)

        def fn(images):
            return images2neibs(images, (1, 2), (5, 2))

        unittest_tools.verify_grad(fn, [images_val], mode=self.mode,
                                   eps=0.1)

    def test_grad_ignore_border(self):
        shape = (2, 3, 5, 5)
        images_val = np.random.rand(*shape).astype('float32')

        def fn(images):
            return images2neibs(images, (2, 2),
                                mode='ignore_borders')

        unittest_tools.verify_grad(fn, [images_val], mode=self.mode,
                                   eps=0.1)

    def test_neibs2images_grad(self):
        # say we had images of size (2, 3, 10, 10)
        # then we extracted 2x2 neighbors on this, we get (2 * 3 * 5 * 5, 4)
        neibs_val = np.random.rand(150, 4)

        def fn(neibs):
            return neibs2images(neibs, (2, 2), (2, 3, 10, 10))
        unittest_tools.verify_grad(fn, [neibs_val], mode=self.mode,
                                   eps=0.1)

    def test_neibs_valid_with_inconsistent_borders(self):
        shape = (2, 3, 5, 5)
        images = T.dtensor4()
        images_val = np.arange(np.prod(shape),
                               dtype='float32').reshape(shape)

        f = theano.function([images],
                            T.sqr(images2neibs(images, (2, 2), mode='valid')),
                            mode=self.mode)
        self.assertRaises(TypeError, f, images_val)

    def test_neibs_half_with_inconsistent_borders(self):
        shape = (2, 3, 5, 5)
        images = T.dtensor4()
        images_val = np.arange(np.prod(shape),
                               dtype='float32').reshape(shape)

        f = theano.function([images],
                            T.sqr(images2neibs(images, (2, 2), mode='half')),
                            mode=self.mode)
        self.assertRaises(TypeError, f, images_val)

<<<<<<< HEAD
=======
    def test_neibs_full_with_inconsistent_borders(self):
        shape = (2, 3, 5, 5)
        images = T.dtensor4()
        images_val = np.arange(np.prod(shape),
                               dtype='float32').reshape(shape)

        f = theano.function([images],
                            T.sqr(images2neibs(images, (2, 2), mode='full')),
                            mode=self.mode)
        self.assertRaises(TypeError, f, images_val)

>>>>>>> 85501a81
    def test_can_not_infer_nb_dim(self):
        # Was reported in gh-5613. Test that we do not crash
        # or that we crash in a few other case found while
        # investigating that case

        img = T.tensor4('img')
        patches = T.nnet.neighbours.images2neibs(img, [16, 16])
<<<<<<< HEAD
        extractPatches = theano.function([img], patches,
                                         mode=self.mode)
=======
        extractPatches = theano.function([img], patches, mode=self.mode)
>>>>>>> 85501a81

        patsRecovery = T.matrix('patsRecovery')
        original_size = T.ivector('original_size')

        for mode in ['valid', 'ignore_borders']:
            out = neibs2images(patsRecovery, (16, 16),
                               original_size, mode=mode)
            f = theano.function([patsRecovery, original_size], out,
                                mode=self.mode)

            im_val = np.ones((1, 3, 320, 320), dtype=np.float32)
            neibs = extractPatches(im_val)
            f(neibs, im_val.shape)
            # Wrong number of dimensions
            self.assertRaises(ValueError, f, neibs,
                              (1, 1, 3, 320, 320))
            # End up with a step of 0
            # This can lead to division by zero in DebugMode
            self.assertRaises((ValueError, ZeroDivisionError), f, neibs,
                              (3, 320, 320, 1))

    def speed_neibs(self):
        shape = (100, 40, 18, 18)
        images = shared(np.arange(np.prod(shape),
                                  dtype='float32').reshape(shape))
        neib_shape = T.as_tensor_variable((3, 3))

        f = function([], images2neibs(images, neib_shape),
                     mode=self.mode)

        for i in range(1000):
            f()

    def speed_neibs_wrap_centered(self):
        shape = (100, 40, 18, 18)
        images = shared(np.arange(np.prod(shape),
                                  dtype='float32').reshape(shape))
        neib_shape = T.as_tensor_variable((3, 3))

        f = function([],
                     images2neibs(images, neib_shape, mode="wrap_centered"),
                     mode=self.mode)

        for i in range(1000):
            f()

    def speed_neibs_half(self):
        shape = (100, 40, 18, 18)
        images = shared(np.arange(np.prod(shape),
                                  dtype='float32').reshape(shape))
        neib_shape = T.as_tensor_variable((3, 3))

        f = function([],
                     images2neibs(images, neib_shape, mode="half"),
                     mode=self.mode)

        for i in range(1000):
            f()

<<<<<<< HEAD
=======
    def speed_neibs_full(self):
        shape = (100, 40, 18, 18)
        images = shared(np.arange(np.prod(shape),
                                  dtype='float32').reshape(shape))
        neib_shape = T.as_tensor_variable((3, 3))

        f = function([],
                     images2neibs(images, neib_shape, mode="full"),
                     mode=self.mode)

        for i in range(1000):
            f()

>>>>>>> 85501a81
    def test_infer_shape(self):
        shape = (100, 40, 6, 3)
        images = np.ones(shape).astype('float32')
        x = T.ftensor4()
        self._compile_and_check(
            [x], [images2neibs(x, neib_shape=(2, 1), mode='valid')],
            [images], Images2Neibs)
        self._compile_and_check(
            [x], [images2neibs(x, neib_shape=(2, 3), mode='valid')],
            [images], Images2Neibs)
        shape = (100, 40, 5, 4)
        images = np.ones(shape).astype('float32')
        x = T.ftensor4()
        self._compile_and_check(
            [x], [images2neibs(
                x, neib_shape=(2, 1), mode='ignore_borders')],
            [images], Images2Neibs)
        shape = (100, 40, 5, 3)
        images = np.ones(shape).astype('float32')
        x = T.ftensor4()
        self._compile_and_check(
            [x], [images2neibs(
                x, neib_shape=(2, 3), mode='ignore_borders')],
            [images], Images2Neibs)

        shape = (100, 40, 6, 7)
        images = np.ones(shape).astype('float32')
        x = T.ftensor4()
        self._compile_and_check(
            [x], [images2neibs(
                x, neib_shape=(2, 2), mode='ignore_borders')],
            [images], Images2Neibs)
        shape = (100, 40, 5, 10)
        images = np.ones(shape).astype('float32')
        x = T.ftensor4()
        self._compile_and_check(
            [x], [images2neibs(
                x, neib_shape=(3, 3), mode='wrap_centered')],
            [images], Images2Neibs)
        shape = (100, 40, 6, 4)
        images = np.ones(shape).astype('float32')
        x = T.ftensor4()
        self._compile_and_check(
            [x], [images2neibs(x, neib_shape=(2, 1), mode='half')],
            [images], Images2Neibs)
        self._compile_and_check(
            [x], [images2neibs(x, neib_shape=(2, 3), mode='half')],
            [images], Images2Neibs)
<<<<<<< HEAD
=======
        shape = (100, 40, 6, 5)
        images = np.ones(shape).astype('float32')
        x = T.ftensor4()
        self._compile_and_check(
            [x], [images2neibs(x, neib_shape=(2, 1), mode='full')],
            [images], Images2Neibs)
        self._compile_and_check(
            [x], [images2neibs(x, neib_shape=(2, 3), mode='full')],
            [images], Images2Neibs)
>>>>>>> 85501a81

if __name__ == '__main__':
    unittest.main()<|MERGE_RESOLUTION|>--- conflicted
+++ resolved
@@ -237,6 +237,7 @@
                 # assert numpy.allclose(images.get_value(borrow=True), g())
 
     def test_neibs_half_step_by_valid(self):
+        neib_shapes = ((3, 3), (3, 5), (5, 3))
         for shp_idx, (shape, neib_step) in enumerate([
             [(7, 8, 5, 5), (1, 1)],
             [(7, 8, 5, 5), (2, 2)],
@@ -248,7 +249,7 @@
             [(1, 1, 5, 1037), (2, 4)],
             [(1, 1, 1045, 5), (4, 2)]]
         ):
-            for neib_shape in [(3, 3), (3, 5), (5, 3)]:
+            for neib_shape in neib_shapes:
                 for dtype in self.dtypes:
                     x = theano.shared(np.random.randn(*shape).astype(dtype))
                     extra = (neib_shape[0] // 2, neib_shape[1] // 2)
@@ -261,21 +262,19 @@
                     f = theano.function([], close, mode=self.mode)
                     assert f()
 
-<<<<<<< HEAD
-=======
     def test_neibs_full_step_by_valid(self):
-        for shp_idx, (shape, neib_step) in enumerate([
-            [(7, 8, 11, 11), (1, 1)],
-            [(7, 8, 11, 11), (2, 2)],
-            [(7, 8, 11, 11), (3, 3)],
-            [(7, 8, 11, 11), (1, 3)],
-            [(7, 8, 11, 11), (3, 1)],
-            [(80, 90, 11, 11), (1, 2)],
-            [(1025, 9, 11, 11), (2, 1)],
-            [(1, 1, 11, 1037), (2, 3)],
-            [(1, 1, 1043, 11), (3, 2)]]
+        for shp_idx, (shape, neib_step, neib_shapes) in enumerate([
+            [(7, 8, 5, 5), (1, 1), ((3, 3), (3, 5), (5, 3))],
+            [(7, 8, 5, 5), (2, 2), ((3, 3), (3, 5), (5, 3))],
+            [(7, 8, 6, 6), (3, 3), ((2, 2), (2, 5), (5, 2))],
+            [(7, 8, 6, 6), (1, 3), ((2, 2), (2, 5), (5, 2))],
+            [(7, 8, 6, 6), (3, 1), ((2, 2), (2, 5), (5, 2))],
+            [(80, 90, 5, 5), (1, 2), ((3, 3), (3, 5), (5, 3))],
+            [(1025, 9, 5, 5), (2, 1), ((3, 3), (3, 5), (5, 3))],
+            [(1, 1, 11, 1037), (2, 3), ((3, 3), (5, 3))],
+            [(1, 1, 1043, 11), (3, 2), ((3, 3), (3, 5))]]
         ):
-            for neib_shape in [(3, 3), (3, 9), (9, 3)]:
+            for neib_shape in neib_shapes:
                 for dtype in self.dtypes:
                     x = theano.shared(np.random.randn(*shape).astype(dtype))
                     extra = (neib_shape[0] - 1, neib_shape[1] - 1)
@@ -288,7 +287,6 @@
                     f = theano.function([], close, mode=self.mode)
                     assert f()
 
->>>>>>> 85501a81
     def test_neibs_bad_shape_wrap_centered(self):
         shape = (2, 3, 10, 10)
 
@@ -345,8 +343,6 @@
         self.assertRaises(TypeError, unittest_tools.verify_grad,
                           fn, [images_val], mode=self.mode)
 
-<<<<<<< HEAD
-=======
     def test_grad_full(self):
         # It is not implemented for now. So test that we raise an error.
         shape = (2, 3, 6, 6)
@@ -358,7 +354,6 @@
         self.assertRaises(TypeError, unittest_tools.verify_grad,
                           fn, [images_val], mode=self.mode)
 
->>>>>>> 85501a81
     def test_grad_valid(self):
         shape = (2, 3, 6, 6)
         images_val = np.random.rand(*shape).astype('float32')
@@ -424,8 +419,6 @@
                             mode=self.mode)
         self.assertRaises(TypeError, f, images_val)
 
-<<<<<<< HEAD
-=======
     def test_neibs_full_with_inconsistent_borders(self):
         shape = (2, 3, 5, 5)
         images = T.dtensor4()
@@ -437,7 +430,6 @@
                             mode=self.mode)
         self.assertRaises(TypeError, f, images_val)
 
->>>>>>> 85501a81
     def test_can_not_infer_nb_dim(self):
         # Was reported in gh-5613. Test that we do not crash
         # or that we crash in a few other case found while
@@ -445,12 +437,7 @@
 
         img = T.tensor4('img')
         patches = T.nnet.neighbours.images2neibs(img, [16, 16])
-<<<<<<< HEAD
-        extractPatches = theano.function([img], patches,
-                                         mode=self.mode)
-=======
         extractPatches = theano.function([img], patches, mode=self.mode)
->>>>>>> 85501a81
 
         patsRecovery = T.matrix('patsRecovery')
         original_size = T.ivector('original_size')
@@ -510,8 +497,6 @@
         for i in range(1000):
             f()
 
-<<<<<<< HEAD
-=======
     def speed_neibs_full(self):
         shape = (100, 40, 18, 18)
         images = shared(np.arange(np.prod(shape),
@@ -525,7 +510,6 @@
         for i in range(1000):
             f()
 
->>>>>>> 85501a81
     def test_infer_shape(self):
         shape = (100, 40, 6, 3)
         images = np.ones(shape).astype('float32')
@@ -574,8 +558,6 @@
         self._compile_and_check(
             [x], [images2neibs(x, neib_shape=(2, 3), mode='half')],
             [images], Images2Neibs)
-<<<<<<< HEAD
-=======
         shape = (100, 40, 6, 5)
         images = np.ones(shape).astype('float32')
         x = T.ftensor4()
@@ -585,7 +567,6 @@
         self._compile_and_check(
             [x], [images2neibs(x, neib_shape=(2, 3), mode='full')],
             [images], Images2Neibs)
->>>>>>> 85501a81
 
 if __name__ == '__main__':
     unittest.main()