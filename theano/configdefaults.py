import os
import subprocess
import logging

from theano.configparser import TheanoConfigParser, AddConfigVar, EnumStr, StrParam, IntParam, FloatParam, BoolParam

_logger = logging.getLogger('theano.configdefaults')
def warning(*msg):
    _logger.warning('WARNING theano.configdefaults: '+' '.join(msg))

config = TheanoConfigParser()

AddConfigVar('floatX',
        "Default floating-point precision for python casts",
        EnumStr('float64', 'float32'),
        )

AddConfigVar('cast_policy',
        "Rules for implicit type casting",
        EnumStr('numpy+floatX', 'numpy', 'custom'),
        )

AddConfigVar('int_division',
        "What to do when one computes x / y, where both x and y are of "
        "integer types",
        EnumStr('int', 'raise', 'floatX'),
        )

#gpu mean let the driver select the gpu. Needed in case of gpu in exclusive mode.
#gpuX mean use the gpu number X.
AddConfigVar('device',
        "Default device for computations. If gpu*, change the default to try to move computation to it and to put shared variable of float32 on it.",
        EnumStr('cpu', 'gpu',
            'gpu0', 'gpu1', 'gpu2', 'gpu3',
            'gpu4', 'gpu5', 'gpu6', 'gpu7',
            'gpu8', 'gpu9', 'gpu10', 'gpu11',
            'gpu12', 'gpu13', 'gpu14', 'gpu15',
                allow_override=False),
        in_c_key=False,
        )

AddConfigVar('init_gpu_device',
        ("Initialize the gpu device to use, works only if device=cpu. "
         "Unlike 'device', setting this option will NOT move computations, "
         "nor shared variables, to the specified GPU. "
         "It can be used to run GPU-specific tests on a particular GPU."),
        EnumStr('', 'gpu',
            'gpu0', 'gpu1', 'gpu2', 'gpu3',
            'gpu4', 'gpu5', 'gpu6', 'gpu7',
            'gpu8', 'gpu9', 'gpu10', 'gpu11',
            'gpu12', 'gpu13', 'gpu14', 'gpu15',
                allow_override=False),
        in_c_key=False)

AddConfigVar('force_device',
        "Raise an error if we can't use the specified device",
        BoolParam(False, allow_override=False),
        in_c_key=False)

#Don't add FAST_RUN_NOGC to this list(as well as other ALL CAPS short cut)
#The way to get FAST_RUN_NOGC is with the flag 'linker=c|py_nogc'
#The old all capital letter way of working is deprecated as it is not scalable.
AddConfigVar('mode',
        "Default compilation mode",
        EnumStr('Mode', 'ProfileMode', 'DebugMode', 'FAST_RUN',
                'FAST_COMPILE', 'PROFILE_MODE', 'DEBUG_MODE'),
        in_c_key=False)

# Test whether or not gcc is present: disable C code if it is not
try:
    subprocess.Popen('gcc', stdout=subprocess.PIPE, stderr=subprocess.PIPE)
    # Keep the default linker the same as the one for the mode FAST_RUN
    AddConfigVar('linker',
                 "Default linker used if the theano flags mode is Mode or ProfileMode",
                 EnumStr('c|py', 'py', 'c', 'c|py_nogc', 'c&py'),
                 in_c_key=False)
except OSError:
    # gcc is not present, linker should default to python only
    AddConfigVar('linker',
                 "Default linker used if the theano flags mode is Mode or ProfileMode",
                 EnumStr('py', 'c|py', 'c', 'c|py_nogc', 'c&py'),
                 in_c_key=False)
    warning('GCC not detected ! Theano will be unable to execute optimized '+
            'C-implementations (for both CPU and GPU) and will default to '+
            'Python implementations. Performance will be severely degraded.')

#Keep the default optimizer the same as the one for the mode FAST_RUN
AddConfigVar('optimizer',
        "Default optimizer. If not None, will use this linker with the Mode object(not ProfileMode or DebugMode)",
        EnumStr('fast_run', 'merge', 'fast_compile', 'None'),
        in_c_key=False)

AddConfigVar('on_opt_error',
        "What to do when an optimization crashes: warn and skip it, or raise the exception",
        EnumStr('warn', 'raise'),
        in_c_key=False)

AddConfigVar('home',
        "User home directory",
        StrParam(os.getenv("HOME", os.path.expanduser('~'))),
        in_c_key=False)
#This expanduser works on windows (see discussion on theano-users, July 13 2010)

AddConfigVar('nocleanup',
        "Suppress the deletion of code files that did not compile cleanly",
        BoolParam(False),
        in_c_key=False)

AddConfigVar('tensor.cmp_sloppy',
        "Relax tensor._allclose (0) not at all, (1) a bit, (2) more",
        IntParam(0, lambda i: i in (0,1,2)),
        in_c_key=False)

AddConfigVar('tensor.local_elemwise_fusion',
        "Enable or not in fast_run mode(fast_run optimization) the elemwise fusion optimization",
        BoolParam(True),
        in_c_key=False)

AddConfigVar('gpu.local_elemwise_fusion',
        "Enable or not in fast_run mode(fast_run optimization) the gpu elemwise fusion optimization",
        BoolParam(True),
        in_c_key=False)

#http://developer.amd.com/CPU/LIBRARIES/LIBM/Pages/default.aspx
AddConfigVar('lib.amdlibm',
        "Use amd's amdlibm numerical library",
        BoolParam(False))

AddConfigVar('op.set_flops',
        "currently used only in ConvOp. The profile mode will print the flops/s for the op.",
        BoolParam(False))

AddConfigVar('nvcc.fastmath',
        "",
        BoolParam(False))

AddConfigVar('gpuelemwise.sync',
        "when true, wait that the gpu fct finished and check it error code.",
        BoolParam(True))

AddConfigVar('traceback.limit',
             "The number of stack to trace. -1 mean all.",
             IntParam(5))

AddConfigVar('experimental.mrg',
             "Another random number generator that work on the gpu",
             BoolParam(False))

AddConfigVar('numpy.seterr_all',
             ("Sets numpy's behaviour for floating-point errors, ",
              "see numpy.seterr. "
              "'None' means not to change numpy's default, which can be "
              "different for different numpy releases. "
              "This flag sets the default behaviour for all kinds of floating-"
              "point errors, its effect can be overriden for specific errors "
              "by the following flags: seterr_divide, seterr_over, "
              "seterr_under and seterr_invalid."),
             EnumStr('ignore', 'warn', 'raise', 'call', 'print', 'log', 'None',
                 allow_override=False),
             in_c_key=False)

AddConfigVar('numpy.seterr_divide',
             ("Sets numpy's behavior for division by zero, see numpy.seterr. "
              "'None' means using the default, defined by numpy.seterr_all."),
             EnumStr('None', 'ignore', 'warn', 'raise', 'call', 'print', 'log',
                 allow_override=False),
             in_c_key=False)

AddConfigVar('numpy.seterr_over',
             ("Sets numpy's behavior for floating-point overflow, "
              "see numpy.seterr. "
              "'None' means using the default, defined by numpy.seterr_all."),
             EnumStr('None', 'ignore', 'warn', 'raise', 'call', 'print', 'log',
                 allow_override=False),
             in_c_key=False)

AddConfigVar('numpy.seterr_under',
             ("Sets numpy's behavior for floating-point underflow, "
              "see numpy.seterr. "
              "'None' means using the default, defined by numpy.seterr_all."),
             EnumStr('None', 'ignore', 'warn', 'raise', 'call', 'print', 'log',
                 allow_override=False),
             in_c_key=False)

AddConfigVar('numpy.seterr_invalid',
             ("Sets numpy's behavior for invalid floating-point operation, "
              "see numpy.seterr. "
              "'None' means using the default, defined by numpy.seterr_all."),
             EnumStr('None', 'ignore', 'warn', 'raise', 'call', 'print', 'log',
                 allow_override=False),
             in_c_key=False)

###
### To disable some warning about old bug that are fixed now.
###
AddConfigVar('warn.ignore_bug_before',
             "If 'None', we warn about all Theano bugs found by default. If 'all', we don't warn about Theano bugs found by default. If a version, we print only the warnings relative to Theano bugs found after that version. Warning for specific bugs can be configured with specific [warn] flags.",
             EnumStr('None', 'all', '0.3', allow_override=False),
             in_c_key=False)

default_0_3 = True
if config.warn.ignore_bug_before == 'None':
    default_0_3 = True
elif config.warn.ignore_bug_before == 'all':
    default_0_3 = False
elif config.warn.ignore_bug_before >= '0.3':
    # Disable 0.3 warnings for 0.3 and all subsequent versions
    default_0_3 = False

AddConfigVar('warn.argmax_pushdown_bug',
             "Warn if in past version of Theano we generated a bug with the optimisation theano.tensor.nnet.nnet.local_argmax_pushdown optimization. Was fixed 27 may 2010",
             BoolParam(default_0_3),
             in_c_key=False)

AddConfigVar('warn.gpusum_01_011_0111_bug',
             "Warn if we are in a case where old version of Theano had a silent bug with GpuSum pattern 01,011 and 0111 when the first dimensions was bigger then 4096. Was fixed 31 may 2010",
             BoolParam(default_0_3),
             in_c_key=False)

AddConfigVar('warn.sum_sum_bug',
             "Warn if we are in a case where Theano version between version 9923a40c7b7a and the 2 august 2010(fixed date), generated an error in that case. This happen when their is 2 consecutive sum in the graph, bad code was generated. Was fixed 2 August 2010",
             BoolParam(default_0_3),
             in_c_key=False)

AddConfigVar('warn.sum_div_dimshuffle_bug',
             "Warn if previous versions of Theano (between rev. 3bd9b789f5e8, 2010-06-16, and cfc6322e5ad4, 2010-08-03) would have given incorrect result. This bug was triggered by sum of division of dimshuffled tensors.",
             BoolParam(default_0_3),
             in_c_key=False)

AddConfigVar('compute_test_value',
<<<<<<< HEAD
        "If 'True', Theano will run each op at graph build time, using Constants, SharedVariables and the tag 'test_value' as inputs to the function. This helps the user track down problems in the graph before it gets optimized.",
        EnumStr('False', 'True', 'warn', 'err'))
=======
        "If True, Theano will run each op at graph build time, using Constants, SharedVariables and the tag 'test_value' as inputs to the function. This helps the user track down problems in the graph before it gets optimized.",
        EnumStr(False, True, 'warn', 'err'))
>>>>>>> 47ccbaca
<|MERGE_RESOLUTION|>--- conflicted
+++ resolved
@@ -228,10 +228,5 @@
              in_c_key=False)
 
 AddConfigVar('compute_test_value',
-<<<<<<< HEAD
         "If 'True', Theano will run each op at graph build time, using Constants, SharedVariables and the tag 'test_value' as inputs to the function. This helps the user track down problems in the graph before it gets optimized.",
-        EnumStr('False', 'True', 'warn', 'err'))
-=======
-        "If True, Theano will run each op at graph build time, using Constants, SharedVariables and the tag 'test_value' as inputs to the function. This helps the user track down problems in the graph before it gets optimized.",
-        EnumStr(False, True, 'warn', 'err'))
->>>>>>> 47ccbaca
+        EnumStr('False', 'True', 'warn', 'err'))