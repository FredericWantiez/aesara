import os
from copy import copy
from itertools import combinations
from tempfile import mkstemp

import numpy as np
import pytest

import theano
from tests import unittest_tools as utt
from theano import function, gof, shared, tensor
from theano.compile.mode import get_default_mode
<<<<<<< HEAD
from theano.misc.safe_asarray import _asarray
=======
from theano.configdefaults import config
>>>>>>> 860dbfd5
from theano.tensor.type import TensorType


# Used to exclude random numbers too close to certain values
_eps = 1e-2

if config.floatX == "float32":
    angle_eps = 1e-4
else:
    angle_eps = 1e-10


div_grad_rtol = None
if config.floatX == "float32":
    # We raise the relative tolerance for the grad as there can be errors in
    # float32.
    # This is probably caused by our way of computing the gradient error.
    div_grad_rtol = 0.025

# Use a seeded random number generator so that unittests are deterministic
utt.seed_rng()
test_rng = np.random.RandomState(seed=utt.fetch_seed())
# In order to check random values close to the boundaries when designing
# new tests, you can use utt.MockRandomState, for instance:
# test_rng = MockRandomState(0)
# test_rng = MockRandomState(0.99999982)
# test_rng = MockRandomState(1)

# If you update this, don't forget to modify the two lines after!
ALL_DTYPES = (
    "int8",
    "int16",
    "int32",
    "int64",
    "float32",
    "float64",
    "uint8",
    "uint16",
    "complex64",
    "complex128",
)
REAL_DTYPES = ALL_DTYPES[:6]
COMPLEX_DTYPES = ALL_DTYPES[-2:]

ignore_isfinite_mode = copy(theano.compile.get_default_mode())
ignore_isfinite_mode.check_isfinite = False


def multi_dtype_checks(shape1, shape2, dtypes=ALL_DTYPES, nameprefix=""):
    for dtype1, dtype2 in combinations(dtypes, 2):
        name1 = f"{nameprefix}_{dtype1}_{dtype2}"
        name2 = f"{nameprefix}_{dtype2}_{dtype1}"
        obj1 = rand_of_dtype(shape1, dtype1)
        obj2 = rand_of_dtype(shape2, dtype2)
        yield (name1, (obj1, obj2))
        yield (name2, (obj2, obj1))


def multi_dtype_cast_checks(shape, dtypes=ALL_DTYPES, nameprefix=""):
    for dtype1, dtype2 in combinations(dtypes, 2):
        name1 = f"{nameprefix}_{dtype1}_{dtype2}"
        name2 = f"{nameprefix}_{dtype2}_{dtype1}"
        obj1 = rand_of_dtype(shape, dtype1)
        obj2 = rand_of_dtype(shape, dtype2)
        yield (name1, (obj1, dtype2))
        yield (name2, (obj2, dtype1))


def inplace_func(
    inputs,
    outputs,
    mode=None,
    allow_input_downcast=False,
    on_unused_input="raise",
    name=None,
):
    if mode is None:
        mode = get_default_mode()
    return function(
        inputs,
        outputs,
        mode=mode,
        allow_input_downcast=allow_input_downcast,
        accept_inplace=True,
        on_unused_input=on_unused_input,
        name=name,
    )


def eval_outputs(outputs, ops=(), mode=None):
    f = inplace_func([], outputs, mode=mode)
    variables = f()
    if ops:
        assert any(isinstance(node.op, ops) for node in f.maker.fgraph.apply_nodes)
    if isinstance(variables, (tuple, list)) and len(variables) == 1:
        return variables[0]
    return variables


def get_numeric_subclasses(cls=np.number, ignore=None):
    # Return subclasses of `cls` in the numpy scalar hierarchy.
    #
    # We only return subclasses that correspond to unique data types.
    # The hierarchy can be seen here:
    #     http://docs.scipy.org/doc/numpy/reference/arrays.scalars.html
    if ignore is None:
        ignore = []
    rval = []
    dtype = np.dtype(cls)
    dtype_num = dtype.num
    if dtype_num not in ignore:
        # Safety check: we should be able to represent 0 with this data type.
        np.array(0, dtype=dtype)
        rval.append(cls)
        ignore.append(dtype_num)
    for sub_ in cls.__subclasses__():
        rval += [c for c in get_numeric_subclasses(sub_, ignore=ignore)]
    return rval


def get_numeric_types(
    with_int=True, with_float=True, with_complex=False, only_theano_types=True
):
    # Return numpy numeric data types.
    #
    # :param with_int: Whether to include integer types.
    #
    # :param with_float: Whether to include floating point types.
    #
    # :param with_complex: Whether to include complex types.
    #
    # :param only_theano_types: If True, then numpy numeric data types that are
    # not supported by Theano are ignored (i.e. those that are not declared in
    # scalar/basic.py).
    #
    # :returns: A list of unique data type objects. Note that multiple data types
    # may share the same string representation, but can be differentiated through
    # their `num` attribute.
    #
    # Note that when `only_theano_types` is True we could simply return the list
    # of types defined in the `scalar` module. However with this function we can
    # test more unique dtype objects, and in the future we may use it to
    # automatically detect new data types introduced in numpy.
    if only_theano_types:
        theano_types = [d.dtype for d in theano.scalar.all_types]
    rval = []

    def is_within(cls1, cls2):
        # Return True if scalars defined from `cls1` are within the hierarchy
        # starting from `cls2`.
        # The third test below is to catch for instance the fact that
        # one can use ``dtype=numpy.number`` and obtain a float64 scalar, even
        # though `numpy.number` is not under `numpy.floating` in the class
        # hierarchy.
        return (
            cls1 is cls2
            or issubclass(cls1, cls2)
            or isinstance(np.array([0], dtype=cls1)[0], cls2)
        )

    for cls in get_numeric_subclasses():
        dtype = np.dtype(cls)
        if (
            (not with_complex and is_within(cls, np.complexfloating))
            or (not with_int and is_within(cls, np.integer))
            or (not with_float and is_within(cls, np.floating))
            or (only_theano_types and dtype not in theano_types)
        ):
            # Ignore this class.
            continue
        rval.append([str(dtype), dtype, dtype.num])
    # We sort it to be deterministic, then remove the string and num elements.
    return [x[1] for x in sorted(rval, key=str)]


def _numpy_checker(x, y):
    # Checks if x.data and y.data have the same contents.
    # Used in DualLinker to compare C version with Python version.
    x, y = x[0], y[0]
    if x.dtype != y.dtype or x.shape != y.shape or np.any(np.abs(x - y) > 1e-10):
        raise Exception("Output mismatch.", {"performlinker": x, "clinker": y})


def safe_make_node(op, *inputs):
    # Emulate the behaviour of make_node when op is a function.
    #
    # Normally op in an instead of the Op class.
    node = op(*inputs)
    if isinstance(node, list):
        return node[0].owner
    else:
        return node.owner


def upcast_float16_ufunc(fn):
    # Decorator that enforces computation is not done in float16 by NumPy.
    #
    # Some ufuncs in NumPy will compute float values on int8 and uint8
    # in half-precision (float16), which is not enough, and not compatible
    # with the C code.
    #
    # :param fn: numpy ufunc
    # :returns: function similar to fn.__call__, computing the same
    #     value with a minimum floating-point precision of float32
    def ret(*args, **kwargs):
        out_dtype = np.find_common_type([a.dtype for a in args], [np.float16])
        if out_dtype == "float16":
            # Force everything to float32
            sig = "f" * fn.nin + "->" + "f" * fn.nout
            kwargs.update(sig=sig)
        return fn(*args, **kwargs)

    return ret


def upcast_int8_nfunc(fn):
    # Decorator that upcasts input of dtype int8 to float32.
    #
    # This is so that floating-point computation is not carried using
    # half-precision (float16), as some NumPy functions do.
    #
    # :param fn: function computing a floating-point value from inputs
    # :returns: function similar to fn, but upcasting its uint8 and int8
    #     inputs before carrying out the computation.
    def ret(*args, **kwargs):
        args = list(args)
        for i, a in enumerate(args):
            if getattr(a, "dtype", None) in ("int8", "uint8"):
                args[i] = a.astype("float32")

        return fn(*args, **kwargs)

    return ret


def rand(*shape):
    r = test_rng.rand(*shape) * 2 - 1
    return np.asarray(r, dtype=config.floatX)


def rand_nonzero(shape, eps=3e-4):
    # Like rand, but the absolute value has to be at least eps
    # covers [0, 1)
    r = np.asarray(test_rng.rand(*shape), dtype=config.floatX)
    # covers [0, (1 - eps) / 2) U [(1 + eps) / 2, 1)
    r = r * (1 - eps) + eps * (r >= 0.5)
    # covers [-1, -eps) U [eps, 1)
    r = r * 2 - 1
    return r


def randint(*shape):
    return test_rng.randint(-5, 6, shape)


def randuint32(*shape):
    return np.array(test_rng.randint(5, size=shape), dtype=np.uint32)


def randuint16(*shape):
    return np.array(test_rng.randint(5, size=shape), dtype=np.uint16)


# XXX: this so-called complex random array as all-zero imaginary parts
def randcomplex(*shape):
    r = np.asarray(test_rng.rand(*shape), dtype=config.floatX)
    return np.complex128(2 * r - 1)


def randcomplex_nonzero(shape, eps=1e-4):
    return np.complex128(rand_nonzero(shape, eps))


def randint_nonzero(*shape):
    r = test_rng.randint(-5, 5, shape)
    return r + (r == 0) * 5


def rand_ranged(min, max, shape):
    return np.asarray(test_rng.rand(*shape) * (max - min) + min, dtype=config.floatX)


def randint_ranged(min, max, shape):
    return test_rng.randint(min, max + 1, shape)


def randc128_ranged(min, max, shape):
    return np.asarray(test_rng.rand(*shape) * (max - min) + min, dtype="complex128")


def rand_of_dtype(shape, dtype):
    if dtype in tensor.discrete_dtypes:
        return randint(*shape).astype(dtype)
    elif dtype in tensor.float_dtypes:
        return rand(*shape).astype(dtype)
    elif dtype in tensor.complex_dtypes:
        return randcomplex(*shape).astype(dtype)
    else:
        raise TypeError()


def check_floatX(inputs, rval):
    # :param inputs: Inputs to a function that returned `rval` with these inputs.
    #
    # :param rval: Value returned by a function with inputs set to `inputs`.
    #
    # :returns: Either `rval` unchanged, or `rval` cast in float32. The idea is
    # that when a numpy function would have returned a float64, Theano may prefer
    # to return a float32 instead when `config.cast_policy` is set to
    # 'numpy+floatX' and config.floatX to 'float32', and there was no float64
    # input.
    if (
        isinstance(rval, np.ndarray)
        and rval.dtype == "float64"
        and config.cast_policy == "numpy+floatX"
        and config.floatX == "float32"
        and all(x.dtype != "float64" for x in inputs)
    ):
        # Then we expect float32 instead of float64.
        return rval.astype("float32")
    else:
        return rval


def _numpy_true_div(x, y):
    # Performs true division, and cast the result in the type we expect.
    #
    # We define that function so we can use it in TrueDivTester.expected,
    # because simply calling np.true_divide could cause a dtype mismatch.
    out = np.true_divide(x, y)
    # Use floatX as the result of int / int
    if x.dtype in tensor.discrete_dtypes and y.dtype in tensor.discrete_dtypes:
        out = _asarray(out, dtype=config.floatX)
    return out


def copymod(dct, without=None, **kwargs):
    # Return dct but with the keys named by args removed, and with
    # kwargs added.
    if without is None:
        without = []
    rval = copy(dct)
    for a in without:
        if a in rval:
            del rval[a]
    for kw, val in kwargs.items():
        rval[kw] = val
    return rval


def makeTester(
    name,
    op,
    expected,
    checks=None,
    good=None,
    bad_build=None,
    bad_runtime=None,
    grad=None,
    mode=None,
    grad_rtol=None,
    eps=1e-10,
    skip=False,
    test_memmap=True,
    check_name=False,
    grad_eps=None,
):
    # :param check_name:
    #     Use only for tester that aren't in Theano.
    if checks is None:
        checks = {}
    if good is None:
        good = {}
    if bad_build is None:
        bad_build = {}
    if bad_runtime is None:
        bad_runtime = {}
    if grad is None:
        grad = {}
    if grad is True:
        grad = good

    _op, _expected, _checks, _good = op, expected, checks, good
    _bad_build, _bad_runtime, _grad = bad_build, bad_runtime, grad
    _mode, _grad_rtol, _eps, skip_ = mode, grad_rtol, eps, skip
    _test_memmap = test_memmap
    _check_name = check_name
    _grad_eps = grad_eps

    class Checker:

        op = staticmethod(_op)
        expected = staticmethod(_expected)
        checks = _checks
        check_name = _check_name
        good = _good
        bad_build = _bad_build
        bad_runtime = _bad_runtime
        grad = _grad
        mode = _mode
        skip = skip_
        test_memmap = _test_memmap

        def setup_method(self):
            # Verify that the test's name is correctly set.
            # Some tests reuse it outside this module.
            if self.check_name:
                eval(self.__class__.__module__ + "." + self.__class__.__name__)

            # We keep a list of temporary files created in add_memmap_values,
            # to remove them at the end of the test.
            self.tmp_files = []

        def add_memmap_values(self, val_dict):
            # If test_memmap is True, we create a temporary file
            # containing a copy of the data passed in the "val_dict" dict,
            # then open it as a memmapped array, and we can use the result as a
            # new test value.
            if not self.test_memmap:
                return val_dict

            # Copy dict before modifying them
            val_dict = val_dict.copy()

            # Note that we sort items in the dictionary to ensure tests are
            # deterministic (since the loop below will break on the first valid
            # item that can be memmapped).
            for k, v in sorted(val_dict.items()):
                new_k = "_".join((k, "memmap"))
                if new_k in val_dict:
                    # A corresponding key was already provided
                    break

                new_v = []
                for inp in v:
                    if isinstance(inp, np.ndarray) and inp.size > 0:
                        f, fname = mkstemp()
                        self.tmp_files.append((f, fname))
                        new_inp = np.memmap(
                            fname, dtype=inp.dtype, mode="w+", shape=inp.shape
                        )
                        new_inp[...] = inp[...]
                        new_v.append(new_inp)
                    else:
                        new_v.append(inp)
                val_dict[new_k] = new_v

                # We only need one value, no need to copy all of them
                break
            return val_dict

        def teardown_method(self):
            # This is to avoid a problem with deleting memmap files on windows.
            import gc

            gc.collect()
            for f, fname in self.tmp_files:
                os.close(f)
                os.remove(fname)

        @pytest.mark.skipif(skip, reason="Skipped")
        def test_good(self):
            good = self.add_memmap_values(self.good)

            for testname, inputs in good.items():
                inputs = [copy(input) for input in inputs]
                inputrs = [
                    TensorType(
                        dtype=input.dtype,
                        broadcastable=[shape_elem == 1 for shape_elem in input.shape],
                    )()
                    for input in inputs
                ]
                try:
                    node = safe_make_node(self.op, *inputrs)
                except Exception as exc:
                    err_msg = (
                        "Test %s::%s: Error occurred while"
                        " making a node with inputs %s"
                    ) % (self.op, testname, inputs)
                    exc.args += (err_msg,)
                    raise

                try:
                    f = inplace_func(inputrs, node.outputs, mode=mode, name="test_good")
                except Exception as exc:
                    err_msg = (
                        "Test %s::%s: Error occurred while" " trying to make a Function"
                    ) % (self.op, testname)
                    exc.args += (err_msg,)
                    raise
                if isinstance(self.expected, dict) and testname in self.expected:
                    expecteds = self.expected[testname]
                    # with numpy version, when we print a number and read it
                    # back, we don't get exactly the same result, so we accept
                    # rounding error in that case.
                    eps = 5e-9
                else:
                    expecteds = self.expected(*inputs)
                    eps = 1e-10

                if any(
                    [i.dtype in ("float32", "int8", "uint8", "uint16") for i in inputs]
                ):
                    eps = 1e-6
                eps = np.max([eps, _eps])

                try:
                    variables = f(*inputs)
                except Exception as exc:
                    err_msg = (
                        "Test %s::%s: Error occurred while calling"
                        " the Function on the inputs %s"
                    ) % (self.op, testname, inputs)
                    exc.args += (err_msg,)
                    raise

                if not isinstance(expecteds, (list, tuple)):
                    expecteds = (expecteds,)

                for i, (variable, expected) in enumerate(zip(variables, expecteds)):
                    condition = (
                        variable.dtype != expected.dtype
                        or variable.shape != expected.shape
                        or not np.allclose(variable, expected, atol=eps, rtol=eps)
                    )
                    assert not condition, (
                        "Test %s::%s: Output %s gave the wrong"
                        " value. With inputs %s, expected %s (dtype %s),"
                        " got %s (dtype %s). eps=%f"
                        " np.allclose returns %s %s"
                    ) % (
                        self.op,
                        testname,
                        i,
                        inputs,
                        expected,
                        expected.dtype,
                        variable,
                        variable.dtype,
                        eps,
                        np.allclose(variable, expected, atol=eps, rtol=eps),
                        np.allclose(variable, expected),
                    )

                for description, check in self.checks.items():
                    assert check(inputs, variables), (
                        "Test %s::%s: Failed check: %s (inputs"
                        " were %s, outputs were %s)"
                    ) % (self.op, testname, description, inputs, variables)

        @pytest.mark.skipif(skip, reason="Skipped")
        def test_bad_build(self):
            for testname, inputs in self.bad_build.items():
                inputs = [copy(input) for input in inputs]
                inputrs = [shared(input) for input in inputs]
                with pytest.raises(Exception):
                    safe_make_node(self.op, *inputrs)
                # The old error string was ("Test %s::%s: %s was successfully
                # instantiated on the following bad inputs: %s"
                # % (self.op, testname, node, inputs))

        @config.change_flags(compute_test_value="off")
        @pytest.mark.skipif(skip, reason="Skipped")
        def test_bad_runtime(self):
            for testname, inputs in self.bad_runtime.items():
                inputrs = [shared(input) for input in inputs]
                try:
                    node = safe_make_node(self.op, *inputrs)
                except Exception as exc:
                    err_msg = (
                        "Test %s::%s: Error occurred while trying"
                        " to make a node with inputs %s"
                    ) % (self.op, testname, inputs)
                    exc.args += (err_msg,)
                    raise

                try:
                    f = inplace_func(
                        [], node.outputs, mode=mode, name="test_bad_runtime"
                    )
                except Exception as exc:
                    err_msg = (
                        "Test %s::%s: Error occurred while trying" " to make a Function"
                    ) % (self.op, testname)
                    exc.args += (err_msg,)
                    raise

                # Add tester return a ValueError. Should we catch only this
                # one?
                # TODO: test that only this one is raised and catch only this
                # one or the subset that get raised.
                with pytest.raises(Exception):
                    f([])

        @pytest.mark.skipif(skip, reason="Skipped")
        def test_grad(self):
            # Disable old warning that may be triggered by this test.
            backup = config.warn__sum_div_dimshuffle_bug
            config.warn__sum_div_dimshuffle_bug = False
            try:
                for testname, inputs in self.grad.items():
                    inputs = [copy(input) for input in inputs]
                    try:
                        utt.verify_grad(
                            self.op,
                            inputs,
                            mode=self.mode,
                            rel_tol=_grad_rtol,
                            eps=_grad_eps,
                        )
                    except Exception as exc:
                        err_msg = (
                            "Test %s::%s: Error occurred while"
                            " computing the gradient on the following"
                            " inputs: %s"
                        ) % (self.op, testname, inputs)
                        exc.args += (err_msg,)
                        raise
            finally:
                config.warn__sum_div_dimshuffle_bug = backup

        @pytest.mark.skipif(skip, reason="Skipped")
        def test_grad_none(self):
            # Check that None is never returned as input gradient
            # when calling self.op.grad
            # We use all values in self.good because this has to be true
            # whether or not the values work for utt.verify_grad.
            if not hasattr(self.op, "grad"):
                # This is not actually an Op
                return

            for testname, inputs in self.good.items():
                inputs = [copy(input) for input in inputs]
                inputrs = [
                    TensorType(
                        dtype=input.dtype,
                        broadcastable=[shape_elem == 1 for shape_elem in input.shape],
                    )()
                    for input in inputs
                ]

                if isinstance(self.expected, dict) and testname in self.expected:
                    expecteds = self.expected[testname]
                    # with numpy version, when we print a number and read it
                    # back, we don't get exactly the same result, so we accept
                    # rounding error in that case.
                else:
                    expecteds = self.expected(*inputs)
                if not isinstance(expecteds, (list, tuple)):
                    expecteds = (expecteds,)

                out_grad_vars = []
                for out in expecteds:
                    if str(out.dtype) in tensor.discrete_dtypes:
                        dtype = config.floatX
                    else:
                        dtype = str(out.dtype)
                    bcast = [shape_elem == 1 for shape_elem in out.shape]
                    var = TensorType(dtype=dtype, broadcastable=bcast)()
                    out_grad_vars.append(var)

                try:
                    in_grad_vars = self.op.grad(inputrs, out_grad_vars)
                except (gof.utils.MethodNotDefined, NotImplementedError):
                    pass
                else:
                    assert None not in in_grad_vars

    Checker.__name__ = name
    if hasattr(Checker, "__qualname__"):
        Checker.__qualname__ = name
    return Checker


def makeBroadcastTester(op, expected, checks=None, name=None, **kwargs):
    if checks is None:
        checks = {}
    if name is None:
        name = str(op)
    # Here we ensure the test name matches the name of the variable defined in
    # this script. This is needed to properly identify the test e.g. with the
    # --with-id option of nosetests, or simply to rerun a specific test that
    # failed.
    capitalize = False
    if name.startswith("Elemwise{") and name.endswith(",no_inplace}"):
        # For instance: Elemwise{add,no_inplace} -> Add
        name = name[9:-12]
        capitalize = True
    elif name.endswith("_inplace"):
        # For instance: sub_inplace -> SubInplace
        capitalize = True
    if capitalize:
        name = "".join([x.capitalize() for x in name.split("_")])
    # Some tests specify a name that already ends with 'Tester', while in other
    # cases we need to add it manually.
    if not name.endswith("Tester"):
        name += "Tester"
    if "inplace" in kwargs:
        if kwargs["inplace"]:
            _expected = expected
            if not isinstance(_expected, dict):

                def expected(*inputs):
                    return np.array(_expected(*inputs), dtype=inputs[0].dtype)

            def inplace_check(inputs, outputs):
                # this used to be inputs[0] is output[0]
                # I changed it so that it was easier to satisfy by the
                # DebugMode
                return np.all(inputs[0] == outputs[0])

            checks = dict(checks, inplace_check=inplace_check)
        del kwargs["inplace"]
    return makeTester(name, op, expected, checks, **kwargs)


# Those are corner case when rounding. Their is many rounding algo.
# c round() fct and numpy round are not the same!
corner_case = np.asarray(
    [-2.5, -2.0, -1.5, -1.0, -0.5, -0.51, -0.49, 0, 0.49, 0.5, 0.9, 1, 1.5, 2, 2.5],
    dtype=config.floatX,
)

# we remove 0 here as the grad is not always computable numerically.
corner_case_grad = np.asarray(
    [-2.5, -2.0, -1.5, -1.0, -0.5, -0.51, -0.49, 0.49, 0.5, 0.9, 1, 1.5, 2, 2.5],
    dtype=config.floatX,
)

_good_broadcast_unary_normal = dict(
    normal=[np.asarray(rand_ranged(-5, 5, (2, 3)), dtype=config.floatX)],
    integers=[randint_ranged(-5, 5, (2, 3))],
    # not using -128 because np.allclose would return False
    int8=[np.arange(-127, 128, dtype="int8")],
    uint8=[np.arange(0, 255, dtype="uint8")],
    uint16=[np.arange(0, 65535, dtype="uint16")],
    corner_case=[corner_case],
    complex=[randcomplex(2, 3)],
    empty=[np.asarray([], dtype=config.floatX)],
)

_grad_broadcast_unary_normal = dict(
    normal=[np.asarray(rand_ranged(-5, 5, (2, 3)), dtype=config.floatX)],
    corner_case=[corner_case_grad],
    # empty = [np.asarray([])] # XXX: should this be included?
)

_good_broadcast_unary_normal_float = dict(
    normal=[rand_ranged(-5, 5, (2, 3))],
    corner_case=[corner_case],
    complex=[randcomplex(2, 3)],
    empty=[np.asarray([], dtype=config.floatX)],
)

_good_broadcast_unary_normal_float_no_complex = copymod(
    _good_broadcast_unary_normal_float, without=["complex"]
)

_good_broadcast_unary_normal_float_no_complex_small_neg_range = dict(
    normal=[rand_ranged(-2, 5, (2, 3))],
    corner_case=[corner_case],
    empty=[np.asarray([], dtype=config.floatX)],
)

_grad_broadcast_unary_normal_small_neg_range = dict(
    normal=[np.asarray(rand_ranged(-2, 5, (2, 3)), dtype=config.floatX)],
    corner_case=[corner_case_grad],
)

_grad_broadcast_unary_abs1_no_complex = dict(
    normal=[np.asarray(rand_ranged(-1 + _eps, 1 - _eps, (2, 3)), dtype=config.floatX)],
)

_grad_broadcast_unary_0_2_no_complex = dict(
    # Don't go too close to 0 or 2 for tests in float32
    normal=[np.asarray(rand_ranged(_eps, 1 - _eps, (2, 3)), dtype=config.floatX)],
)

# chi2sf takes two inputs, a value (x) and a degrees of freedom (k).
# not sure how to deal with that here...

_good_broadcast_unary_chi2sf = dict(
    normal=(rand_ranged(1, 10, (2, 3)), np.asarray(1, dtype=config.floatX)),
    empty=(np.asarray([], dtype=config.floatX), np.asarray(1, dtype=config.floatX)),
    integers=(randint_ranged(1, 10, (2, 3)), np.asarray(1, dtype=config.floatX)),
    uint8=(
        randint_ranged(1, 10, (2, 3)).astype("uint8"),
        np.asarray(1, dtype=config.floatX),
    ),
    uint16=(
        randint_ranged(1, 10, (2, 3)).astype("uint16"),
        np.asarray(1, dtype=config.floatX),
    ),
)

_good_broadcast_unary_normal_no_complex = dict(
    normal=[np.asarray(rand_ranged(-5, 5, (2, 3)), dtype=config.floatX)],
    integers=[randint_ranged(-5, 5, (2, 3))],
    int8=[np.arange(-127, 128, dtype="int8")],
    uint8=[np.arange(0, 89, dtype="uint8")],
    uint16=[np.arange(0, 89, dtype="uint16")],
    corner_case=[corner_case],
    empty=[np.asarray([], dtype=config.floatX)],
    big_scalar=[np.arange(17.0, 29.0, 0.5, dtype=config.floatX)],
)

_bad_build_broadcast_binary_normal = dict()

_bad_runtime_broadcast_binary_normal = dict(
    bad_shapes=(rand(2, 3), rand(3, 2)), bad_row=(rand(2, 3), rand(1, 2))
)

_grad_broadcast_binary_normal = dict(
    same_shapes=(rand(2, 3), rand(2, 3)),
    scalar=(rand(2, 3), rand(1, 1)),
    row=(rand(2, 3), rand(1, 3)),
    column=(rand(2, 3), rand(2, 1)),
    # This don't work as verify grad don't support that
    # empty=(np.asarray([]), np.asarray([1]))
    # complex1=(randcomplex(2,3),randcomplex(2,3)),
    # complex2=(randcomplex(2,3),rand(2,3)),
    # Disabled as we test the case where we reuse the same output as the
    # first inputs.
    # complex3=(rand(2,3),randcomplex(2,3)),
)

_good_inv = dict(
    normal=[5 * rand_nonzero((2, 3))],
    integers=[randint_nonzero(2, 3)],
    int8=[np.array(list(range(-127, 0)) + list(range(1, 127)), dtype="int8")],
    uint8=[np.array(list(range(0, 255)), dtype="uint8")],
    uint16=[np.array(list(range(0, 65535)), dtype="uint16")],
    complex=[randcomplex_nonzero((2, 3))],
    empty=[np.asarray([], dtype=config.floatX)],
)

_good_inv_inplace = copymod(
    _good_inv, without=["integers", "int8", "uint8", "uint16", "complex"]
)
_grad_inv = copymod(
    _good_inv, without=["integers", "int8", "uint8", "uint16", "complex", "empty"]
)

_bad_runtime_inv = dict(
    float=[np.zeros((2, 3))],
    integers=[np.zeros((2, 3), dtype="int64")],
    int8=[np.zeros((2, 3), dtype="int8")],
    complex=[np.zeros((2, 3), dtype="complex128")],
)


_good_broadcast_pow_normal_float = dict(
    same_shapes=(rand_ranged(1, 5, (2, 3)), rand_ranged(-3, 3, (2, 3))),
    scalar=(rand_ranged(1, 5, (2, 3)), rand_ranged(-3, 3, (1, 1))),
    row=(rand_ranged(1, 5, (2, 3)), rand_ranged(-3, 3, (1, 3))),
    column=(rand_ranged(1, 5, (2, 3)), rand_ranged(-3, 3, (2, 1))),
    dtype_mixup=(rand_ranged(-3, 3, (2, 3)), randint_ranged(-3, 3, (2, 3))),
    complex1=(randcomplex(2, 3), randcomplex(2, 3)),
    complex2=(randcomplex(2, 3), rand(2, 3)),
    # complex3 = (rand(2,3),randcomplex(2,3)), # Inplace on the first element.
    empty1=(np.asarray([], dtype=config.floatX), np.asarray([1], dtype=config.floatX)),
    empty2=(np.asarray([0], dtype=config.floatX), np.asarray([], dtype=config.floatX)),
    empty3=(np.asarray([], dtype=config.floatX), np.asarray([], dtype=config.floatX)),
)
_grad_broadcast_pow_normal = dict(
    same_shapes=(rand_ranged(1, 5, (2, 3)), rand_ranged(-3, 3, (2, 3))),
    scalar=(rand_ranged(1, 5, (2, 3)), rand_ranged(-3, 3, (1, 1))),
    row=(rand_ranged(1, 5, (2, 3)), rand_ranged(-3, 3, (1, 3))),
    column=(rand_ranged(1, 5, (2, 3)), rand_ranged(-3, 3, (2, 1))),
    # complex1 = (randcomplex(2,3),randcomplex(2,3)),
    # complex2 = (randcomplex(2,3),rand(2,3)),
    # complex3 = (rand(2,3),randcomplex(2,3)),
    # empty1 = (np.asarray([]), np.asarray([1])),
    # empty2 = (np.asarray([0]), np.asarray([])),
    x_eq_zero=(
        np.asarray([0.0], dtype=config.floatX),
        np.asarray([2.0], dtype=config.floatX),
    ),  # Test for issue 1780
)
# empty2 case is not supported by numpy.
_good_broadcast_pow_normal_float_pow = copy(_good_broadcast_pow_normal_float)
del _good_broadcast_pow_normal_float_pow["empty2"]


_good_broadcast_unary_normal_float_no_empty = copymod(
    _good_broadcast_unary_normal_float, without=["empty"]
)

_good_broadcast_unary_normal_float_no_empty_no_complex = copymod(
    _good_broadcast_unary_normal_float_no_empty, without=["complex"]
)

_grad_broadcast_unary_normal_no_complex = dict(
    normal=[np.asarray(rand_ranged(-5, 5, (2, 3)), dtype=config.floatX)],
    corner_case=[corner_case_grad],
)

# Avoid epsilon around integer values
_grad_broadcast_unary_normal_noint = dict(
    normal=[(rand_ranged(_eps, 1 - _eps, (2, 3)) + randint(2, 3)).astype(config.floatX)]
)

_grad_broadcast_unary_normal_no_complex_no_corner_case = copymod(
    _grad_broadcast_unary_normal_no_complex, without=["corner_case"]
)

_good_broadcast_binary_arctan2 = dict(
    same_shapes=(rand(2, 3), rand(2, 3)),
    not_same_dimensions=(rand(2, 2), rand(2)),
    scalar=(rand(2, 3), rand(1, 1)),
    row=(rand(2, 3), rand(1, 3)),
    column=(rand(2, 3), rand(2, 1)),
    integers=(randint(2, 3), randint(2, 3)),
    int8=[
        np.arange(-127, 128, dtype="int8"),
        np.arange(-127, 128, dtype="int8")[:, np.newaxis],
    ],
    uint8=[
        np.arange(0, 128, dtype="uint8"),
        np.arange(0, 128, dtype="uint8")[:, np.newaxis],
    ],
    uint16=[
        np.arange(0, 128, dtype="uint16"),
        np.arange(0, 128, dtype="uint16")[:, np.newaxis],
    ],
    dtype_mixup_1=(rand(2, 3), randint(2, 3)),
    dtype_mixup_2=(randint(2, 3), rand(2, 3)),
    empty=(np.asarray([], dtype=config.floatX), np.asarray([1], dtype=config.floatX)),
)

_good_broadcast_unary_arccosh = dict(
    normal=(rand_ranged(1, 1000, (2, 3)),),
    integers=(randint_ranged(1, 1000, (2, 3)),),
    uint8=[np.arange(1, 256, dtype="uint8")],
    complex=(randc128_ranged(1, 1000, (2, 3)),),
    empty=(np.asarray([], dtype=config.floatX),),
)

_good_broadcast_unary_arctanh = dict(
    normal=(rand_ranged(-1 + _eps, 1 - _eps, (2, 3)),),
    integers=(randint_ranged(-1 + _eps, 1 - _eps, (2, 3)),),
    int8=[np.arange(0, 1, dtype="int8")],
    uint8=[np.arange(0, 1, dtype="uint8")],
    uint16=[np.arange(0, 1, dtype="uint16")],
    complex=(randc128_ranged(-1 + _eps, 1 - _eps, (2, 3)),),
    empty=(np.asarray([], dtype=config.floatX),),
)

_good_broadcast_unary_normal_abs = copy(_good_broadcast_unary_normal)
# Can't do inplace on Abs as the input/output are not of the same type!
del _good_broadcast_unary_normal_abs["complex"]


_good_broadcast_unary_positive = dict(
    normal=(rand_ranged(0.001, 5, (2, 3)),),
    integers=(randint_ranged(1, 5, (2, 3)),),
    uint8=[np.arange(1, 256, dtype="uint8")],
    complex=(randc128_ranged(1, 5, (2, 3)),),
    empty=(np.asarray([], dtype=config.floatX),),
)

_good_broadcast_unary_positive_float = copymod(
    _good_broadcast_unary_positive, without=["integers", "uint8"]
)

_good_broadcast_unary_tan = dict(
    normal=(rand_ranged(-3.14, 3.14, (2, 3)),),
    shifted=(rand_ranged(3.15, 6.28, (2, 3)),),
    integers=(randint_ranged(-3, 3, (2, 3)),),
    int8=[np.arange(-3, 4, dtype="int8")],
    uint8=[np.arange(0, 4, dtype="uint8")],
    uint16=[np.arange(0, 4, dtype="uint16")],
    complex=(randc128_ranged(-3.14, 3.14, (2, 3)),),
    empty=(np.asarray([], dtype=config.floatX),),
)

_good_broadcast_unary_wide = dict(
    normal=(rand_ranged(-1000, 1000, (2, 3)),),
    integers=(randint_ranged(-1000, 1000, (2, 3)),),
    int8=[np.arange(-127, 128, dtype="int8")],
    uint8=[np.arange(0, 255, dtype="uint8")],
    uint16=[np.arange(0, 65535, dtype="uint16")],
    complex=(randc128_ranged(-1000, 1000, (2, 3)),),
    empty=(np.asarray([], dtype=config.floatX),),
)
_good_broadcast_unary_wide_float = copymod(
    _good_broadcast_unary_wide, without=["integers", "int8", "uint8", "uint16"]
)

_good_broadcast_binary_normal = dict(
    same_shapes=(rand(2, 3), rand(2, 3)),
    not_same_dimensions=(rand(2, 2), rand(2)),
    scalar=(rand(2, 3), rand(1, 1)),
    row=(rand(2, 3), rand(1, 3)),
    column=(rand(2, 3), rand(2, 1)),
    integers=(randint(2, 3), randint(2, 3)),
    uint32=(randuint32(2, 3), randuint32(2, 3)),
    uint16=(randuint16(2, 3), randuint16(2, 3)),
    dtype_mixup_1=(rand(2, 3), randint(2, 3)),
    dtype_mixup_2=(randint(2, 3), rand(2, 3)),
    complex1=(randcomplex(2, 3), randcomplex(2, 3)),
    complex2=(randcomplex(2, 3), rand(2, 3)),
    # Disabled as we test the case where we reuse the same output as the
    # first inputs.
    # complex3=(rand(2,3),randcomplex(2,3)),
    empty=(np.asarray([], dtype=config.floatX), np.asarray([1], dtype=config.floatX)),
)

_good_broadcast_div_mod_normal_float_no_complex = dict(
    same_shapes=(rand(2, 3), rand_nonzero((2, 3))),
    scalar=(rand(2, 3), rand_nonzero((1, 1))),
    row=(rand(2, 3), rand_nonzero((1, 3))),
    column=(rand(2, 3), rand_nonzero((2, 1))),
    dtype_mixup_1=(rand(2, 3), randint_nonzero(2, 3)),
    dtype_mixup_2=(randint_nonzero(2, 3), rand_nonzero((2, 3))),
    integer=(randint(2, 3), randint_nonzero(2, 3)),
    uint8=(randint(2, 3).astype("uint8"), randint_nonzero(2, 3).astype("uint8")),
    uint16=(randint(2, 3).astype("uint16"), randint_nonzero(2, 3).astype("uint16")),
    int8=[
        np.tile(np.arange(-127, 128, dtype="int8"), [254, 1]).T,
        np.tile(
            np.array(list(range(-127, 0)) + list(range(1, 128)), dtype="int8"), [255, 1]
        ),
    ],
    # This empty2 doesn't work for some tests. I don't remember why
    # empty2=(np.asarray([0]), np.asarray([])),
)

_good_broadcast_div_mod_normal_float_inplace = copymod(
    _good_broadcast_div_mod_normal_float_no_complex,
    empty1=(np.asarray([]), np.asarray([1])),
    # No complex floor division in python 3.x
)

_good_broadcast_div_mod_normal_float = copymod(
    _good_broadcast_div_mod_normal_float_inplace,
    empty2=(np.asarray([0], dtype=config.floatX), np.asarray([], dtype=config.floatX)),
)

_good_broadcast_unary_arcsin = dict(
    normal=(rand_ranged(-1, 1, (2, 3)),),
    integers=(randint_ranged(-1, 1, (2, 3)),),
    int8=[np.arange(-1, 2, dtype="int8")],
    uint8=[np.arange(0, 2, dtype="uint8")],
    uint16=[np.arange(0, 2, dtype="uint16")],
    complex=(randc128_ranged(-1, 1, (2, 3)),),
    empty=(np.asarray([], dtype=config.floatX),),
)

_good_broadcast_unary_arcsin_float = copymod(
    _good_broadcast_unary_arcsin, without=["integers", "int8", "uint8", "uint16"]
)<|MERGE_RESOLUTION|>--- conflicted
+++ resolved
@@ -10,11 +10,8 @@
 from tests import unittest_tools as utt
 from theano import function, gof, shared, tensor
 from theano.compile.mode import get_default_mode
-<<<<<<< HEAD
 from theano.misc.safe_asarray import _asarray
-=======
 from theano.configdefaults import config
->>>>>>> 860dbfd5
 from theano.tensor.type import TensorType
 
 
